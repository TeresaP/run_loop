--- conflicted
+++ resolved
@@ -1,9 +1,5 @@
 module RunLoop
-<<<<<<< HEAD
-  VERSION = '1.0.1'
-=======
   VERSION = '1.0.2'
->>>>>>> 3a9446ca
 
   # A model of a software release version that can be used to compare two versions.
   #
